package data

import (
	"context"
	"encoding/json"
	"time"

	"github.com/ralexstokes/relay-monitor/pkg/builder"
	"github.com/ralexstokes/relay-monitor/pkg/consensus"
	"github.com/ralexstokes/relay-monitor/pkg/output"
	"github.com/ralexstokes/relay-monitor/pkg/types"
	"go.uber.org/zap"
)

type Collector struct {
	logger          *zap.Logger
	relays          []*builder.Client
	clock           *consensus.Clock
	consensusClient *consensus.Client
	events          chan<- Event
	output          *output.FileOutput
	region          string
}

func NewCollector(zapLogger *zap.Logger, relays []*builder.Client, clock *consensus.Clock, consensusClient *consensus.Client, output *output.FileOutput, region string, events chan<- Event) *Collector {
	return &Collector{
		logger:          zapLogger,
		relays:          relays,
		clock:           clock,
		consensusClient: consensusClient,
		events:          events,
		output:          output,
		region:          region,
	}
}

func (c *Collector) collectBidFromRelay(ctx context.Context, relay *builder.Client, slot types.Slot) (*BidEvent, error) {
	logger := c.logger.Sugar()

	parentHash, err := c.consensusClient.GetParentHash(ctx, slot)
	if err != nil {
		return nil, err
	}
	publicKey, err := c.consensusClient.GetProposerPublicKey(ctx, slot)
	if err != nil {
		return nil, err
	}
<<<<<<< HEAD
	bid, exists, duration, err := relay.GetBid(slot, parentHash, *publicKey)
=======
	bid, err := relay.GetBid(slot, parentHash, *publicKey)
>>>>>>> 61e0149a
	if err != nil {
		return nil, err
	}
	if bid == nil {
		return nil, nil
	}
	bidCtx := types.BidContext{
		Slot:              slot,
		ParentHash:        parentHash,
		ProposerPublicKey: *publicKey,
		RelayPublicKey:    relay.PublicKey,
	}
	event := &BidEvent{Context: &bidCtx, Bid: bid}

	out := &Output{
		Timestamp: time.Now(),
		Rtt:       duration,
		Bid:       *event,
		Relay:     relay.Endpoint(),
		Region:    c.region,
	}

	outBytes, err := json.Marshal(out)
	if err != nil {
		logger.Warnw("unable to marshal outout", "error", err, "content", out)
	} else {
		outBytes = append(outBytes, []byte("\n")...)
		err = c.output.WriteEntry(outBytes)
		if err != nil {
			logger.Warnw("unable to write output", "error", err)
		}
	}

	return event, nil
}

func (c *Collector) collectFromRelay(ctx context.Context, relay *builder.Client) {
	logger := c.logger.Sugar()

	relayID := relay.PublicKey

	slots := c.clock.TickSlots(ctx)
	for {
		select {
		case <-ctx.Done():
			return
		case slot := <-slots:
			payload, err := c.collectBidFromRelay(ctx, relay, slot)
			if err != nil {
				logger.Warnw("could not get bid from relay", "error", err, "relayPublicKey", relayID, "slot", slot)
				// TODO implement some retry logic...
				continue
			}
			if payload == nil {
				// No bid for this slot, continue
				// TODO consider trying again...
				continue
			}
			logger.Debugw("got bid", "relay", relayID, "context", payload.Context, "bid", payload.Bid)
			// TODO what if this is slow
			c.events <- Event{Payload: payload}
		}
	}
}

func (c *Collector) syncBlocks(ctx context.Context) {
	logger := c.logger.Sugar()

	heads := c.consensusClient.StreamHeads(ctx)
	for {
		select {
		case <-ctx.Done():
			return
		case head := <-heads:
			err := c.consensusClient.FetchBlock(ctx, head.Slot)
			if err != nil {
				logger.Warnf("could not fetch latest execution hash for slot %d: %v", head.Slot, err)
			}
		}
	}
}

func (c *Collector) syncProposers(ctx context.Context) {
	logger := c.logger.Sugar()

	epochs := c.clock.TickEpochs(ctx)
	for {
		select {
		case <-ctx.Done():
			return
		case epoch := <-epochs:
			err := c.consensusClient.FetchProposers(ctx, epoch+1)
			if err != nil {
				logger.Warnf("could not load consensus state for epoch %d: %v", epoch, err)
			}
		}
	}
}

func (c *Collector) syncValidators(ctx context.Context) {
	logger := c.logger.Sugar()

	epochs := c.clock.TickEpochs(ctx)
	for {
		select {
		case <-ctx.Done():
			return
		case epoch := <-epochs:
			err := c.consensusClient.FetchValidators(ctx)
			if err != nil {
				logger.Warnf("could not load validators in epoch %d: %v", epoch, err)
			}
		}
	}
}

// TODO refactor this into a separate component as the list of duties is growing outside the "collector" abstraction
func (c *Collector) collectConsensusData(ctx context.Context) {
	go c.syncBlocks(ctx)
	go c.syncProposers(ctx)
	go c.syncValidators(ctx)
}

func (c *Collector) Run(ctx context.Context) error {
	logger := c.logger.Sugar()

	for _, relay := range c.relays {
		relayID := relay.PublicKey
		logger.Infof("monitoring relay %s", relayID)

		go c.collectFromRelay(ctx, relay)
	}
	go c.collectConsensusData(ctx)

	<-ctx.Done()
	return nil
}<|MERGE_RESOLUTION|>--- conflicted
+++ resolved
@@ -45,11 +45,7 @@
 	if err != nil {
 		return nil, err
 	}
-<<<<<<< HEAD
-	bid, exists, duration, err := relay.GetBid(slot, parentHash, *publicKey)
-=======
-	bid, err := relay.GetBid(slot, parentHash, *publicKey)
->>>>>>> 61e0149a
+	bid, duration, err := relay.GetBid(slot, parentHash, *publicKey)
 	if err != nil {
 		return nil, err
 	}
